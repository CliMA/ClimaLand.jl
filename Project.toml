--- conflicted
+++ resolved
@@ -19,12 +19,7 @@
 DocStringExtensions = "0.8, 0.9"
 IntervalSets = "0.5, 0.6, 0.7"
 StaticArrays = "1"
-<<<<<<< HEAD
-SurfaceFluxes = "0.4.5 - 0.4.7"
+SurfaceFluxes = "0.4.8"
 Thermodynamics = "0.9.2, 0.10"
-=======
-SurfaceFluxes = "0.4.8"
-Thermodynamics = "0.9.2"
->>>>>>> e5190c6e
 UnPack = "1"
 julia = "1.8"