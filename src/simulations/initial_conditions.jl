import ClimaUtilities.SpaceVaryingInputs: SpaceVaryingInput
import ClimaUtilities.Regridders: InterpolationsRegridder
import Interpolations
using ClimaCore

export make_set_initial_state_from_file

regridder_type = :InterpolationsRegridder
extrapolation_bc =
    (Interpolations.Periodic(), Interpolations.Flat(), Interpolations.Flat())
interpolation_method = Interpolations.Constant()
"""
    set_soil_initial_conditions!(Y, subsurface_space, soil_ic_path, soil; enforce_constraints = false, T_bounds = nothing)

Sets the soil initial conditions, stored in `Y.soil.ϑ_l`, `Y.soil.θ_i`,
`Y.soil.ρe_int`, and defined on the `subsurface_space`, using the values
in the net cdf file stored at `soil_ic_path`.

Since the values in the netcdf file have been interpolated once (to save the output),
and interpolated again (onto the model grid), there is no guarantee that the liquid water
content is above the residual, or that the total water is below porosity.
 Although our model can simulate oversaturated soils, there
is no guarantee that the initial conditions read in will be stable. Because of this, you
can optionally enforce the constraint of ϑ_l > θ_r and θ_i + ϑ_l < ν
by setting `enforce_constraints = true`. This will also clip the temperature to be
in the range of `T_bounds`.
"""
function set_soil_initial_conditions!(
    Y,
    subsurface_space,
    soil_ic_path,
    soil,
    ;
    regridder_type = regridder_type,
    extrapolation_bc = extrapolation_bc,
    interpolation_method = interpolation_method,
    enforce_constraints = false,
    T_bounds = nothing,
)
    (; ν, θ_r) = soil.parameters

    Y.soil.ϑ_l .= SpaceVaryingInput(
        soil_ic_path,
        "swc",
        subsurface_space;
        regridder_type,
        regridder_kwargs = (; extrapolation_bc, interpolation_method),
    )
    Y.soil.θ_i .= SpaceVaryingInput(
        soil_ic_path,
        "si",
        subsurface_space;
        regridder_type,
        regridder_kwargs = (; extrapolation_bc, interpolation_method),
    )

    Y.soil.ρe_int .= SpaceVaryingInput(
        soil_ic_path,
        "sie",
        subsurface_space;
        regridder_type,
        regridder_kwargs = (; extrapolation_bc, interpolation_method),
    )
    if enforce_constraints
        Y.soil.ϑ_l .= enforce_residual_constraint.(Y.soil.ϑ_l, θ_r)
        Y.soil.ϑ_l .= enforce_porosity_constraint.(Y.soil.ϑ_l, ν)
        Y.soil.θ_i .=
            enforce_residual_constraint.(Y.soil.θ_i, eltype(Y.soil.θ_i)(0))
        Y.soil.θ_i .= enforce_porosity_constraint.(Y.soil.ϑ_l, Y.soil.θ_i, ν)
        ρc_s =
            ClimaLand.Soil.volumetric_heat_capacity.(
                Y.soil.ϑ_l,
                Y.soil.θ_i,
                soil.parameters.ρc_ds,
                soil.parameters.earth_param_set,
            )
        if ~isnothing(T_bounds)
            T =
                ClimaLand.Soil.temperature_from_ρe_int.(
                    Y.soil.ρe_int,
                    Y.soil.θ_i,
                    ρc_s,
                    soil.parameters.earth_param_set,
                )
            T .= clip_to_bounds.(T, T_bounds[1], T_bounds[2])
            Y.soil.ρe_int .=
                ClimaLand.Soil.volumetric_internal_energy.(
                    Y.soil.θ_i,
                    ρc_s,
                    T,
                    soil.parameters.earth_param_set,
                )
        end
    end
    return nothing
end

"""
    clip_to_bounds(
    T::FT,
    lb::FT,
    ub::FT,
) where {FT <: AbstractFloat}

Clips `T` to be in the bounds [lb, ub].

In our initial condition function, this is used to ensure that the temperature of the soil
is within a physical range.
"""
function clip_to_bounds(T::FT, lb::FT, ub::FT) where {FT <: AbstractFloat}
    if T > ub
        return ub
    elseif T < lb
        return lb
    else
        return T
    end
end

"""
     enforce_residual_constraint(ϑ_l::FT ,θ_r::FT)

Enforces the constraint that ϑ_l > θ_r by returning 1.1 θ_r
if ϑ_l < θ_r, and ϑ_l otherwise.
"""
function enforce_residual_constraint(ϑ_l::FT, θ_r::FT) where {FT}
    if ϑ_l < θ_r * FT(1.05)
        return θ_r * FT(1.05)
    else
        return ϑ_l
    end
end


"""
    enforce_porosity_constraint(ϑ_l::FT, ν::FT)

Enforces the constraint that ϑ_l <= ν.
"""
function enforce_porosity_constraint(ϑ_l::FT, ν::FT) where {FT}
    if ϑ_l > ν * FT(0.95) # if we exceed porosity
        return FT(0.95) * ν # clip water content to 95% of available pore space
    else
        return ϑ_l
    end
end
"""
        enforce_porosity_constraint(ϑ_l::FT, θ_i::FT, ν::FT, θ_r::FT)

Enforces the constraint that ϑ_l + θ_i <= ν, by clipping the ice content to be
95% (ν-ϑ_l), or leaving it unchanged if the constraint is already satisfied.
"""
function enforce_porosity_constraint(ϑ_l::FT, θ_i::FT, ν::FT) where {FT}
    if ϑ_l + θ_i > FT(0.95) * ν # if we exceed porosity
        return FT(0.95) * (ν - ϑ_l) # clip ice content to 95% of available pore space
    else
        return θ_i
    end
end


"""
    set_snow_initial_conditions!(Y, p, surface_space, snow_ic_path, params)

Sets the snow initial conditions, stored in `Y.snow.S`, `Y.snow.S_l`,
`Y.snow.U`, and defined on the `surface_space`, using the values
in the net cdf file stored at `snow_ic_path`.

We assume that S_l = 0 and that the temperature of the snow has been updated
in p.snow.T.
"""
function set_snow_initial_conditions!(
    Y,
    p,
    surface_space,
    snow_ic_path,
    params;
    regridder_type = regridder_type,
    extrapolation_bc = extrapolation_bc,
    interpolation_method = interpolation_method,
)
    Y.snow.S .= SpaceVaryingInput(
        snow_ic_path,
        "swe",
        surface_space;
        regridder_type,
        regridder_kwargs = (; extrapolation_bc, interpolation_method),
    )
    Y.snow.S_l .= 0
    p.snow.T .= enforce_snow_temperature_constraint.(Y.snow.S, p.snow.T)
    Y.snow.U .=
        ClimaLand.Snow.energy_from_T_and_swe.(Y.snow.S, p.snow.T, params)
    return nothing
end
"""
    enforce_snow_temperature_constraint(S::FT, T::FT)

Enforces the constraint that T < 273.15 if S > 0.
"""
function enforce_snow_temperature_constraint(S::FT, T::FT) where {FT}
    if S > sqrt(eps(FT)) # if snow is on the ground
        return min(T, FT(273))
    else
        return T
    end
end

"""
    make_set_initial_state_from_file(ic_path, land::LandModel{FT}; enforce_constraints=false) where {FT}

Returns a function which takes (Y,p,t0,land) as arguments, and updates
the state Y in place with initial conditions from `ic_path`, a netCDF file.
Fields in the cache `p` are used as pre-allocated memory and are updated as
well, but this does not mean that the cache state is consitent with Y and t entirely.

Currently only tested and used for global simulations, but the same returned
function should work for column simulations.

The returned function is a closure for `ic_path`. It could also be for `land`, as
many other ClimaLand functions are, but we wish to preserve the argument `land`
in `set_ic!` for users who wish to define their own initial condition function,
which may require parameters, etc, stored in `land`.

If `enforce_constraints = true`, we ensure the soil water content is between porosity and the
residual value, and that the temperature is bounded to be within the extrema of the air temperature
at the surface.

It is assumed that in CoupledAtmosphere simulations that `p.drivers.T` has 
been updated already.
"""
function make_set_initial_state_from_file(
    ic_path,
    land::LandModel{FT};
    enforce_constraints = false,
) where {FT}
    function set_ic!(Y, p, t0, land)
        atmos = land.soil.boundary_conditions.top.atmos
<<<<<<< HEAD
        evaluate!(p.drivers.T, atmos.T, t0)

=======
        if atmos isa ClimaLand.PrescribedAtmosphere
            evaluate!(p.drivers.T, atmos.T, t0)
        end
        # Snow IC
        p.snow.T .= p.drivers.T
        set_snow_initial_conditions!(
            Y,
            p,
            land.snow.domain.space.surface,
            ic_path,
            land.snow.parameters,
        )
>>>>>>> 90e92199
        # SoilCO2 IC
        Y.soilco2.CO2 .= FT(0.000412) # set to atmospheric co2, mol co2 per mol air
        Y.soilco2.O2_f .= FT(0.21)    # atmospheric O2 volumetric fraction
        Y.soilco2.SOC .= FT(5.0)      # default SOC concentration (kg C/m³)
        # Soil IC
<<<<<<< HEAD
        T_bounds = extrema(p.drivers.T)
=======
        if enforce_constraints
            # get only the values over land
            T_atmos = Array(parent(p.drivers.T))[:]
            T_bounds = extrema(T_atmos[T_atmos .> sqrt(eps(FT))])
        else
            T_bounds = nothing
        end

>>>>>>> 90e92199
        set_soil_initial_conditions!(
            Y,
            land.soil.domain.space.subsurface,
            ic_path,
            land.soil;
            T_bounds,
            enforce_constraints,
        )
	# Snow IC
	ρc_s =
            ClimaLand.Soil.volumetric_heat_capacity.(
            Y.soil.ϑ_l,
            Y.soil.θ_i,
            land.soil.parameters.ρc_ds,
            land.soil.parameters.earth_param_set,
	)
        p.soil.T .= ClimaLand.Soil.temperature_from_ρe_int.(
            Y.soil.ρe_int,
            Y.soil.θ_i,
            ρc_s,
            land.soil.parameters.earth_param_set,
        )
	p.snow.T .= ClimaLand.Domains.top_center_to_surface(p.soil.T)
        set_snow_initial_conditions!(
            Y,
            p,
            land.snow.domain.space.surface,
            ic_path,
            land.snow.parameters,
	)
        # Canopy IC
        # First determine if leaf water potential is in the file. If so, use
        # that to set the IC; otherwise choose steady state with the soil water.
        ds = NCDataset(ic_path, "r")
        variable_names = keys(ds)
        close(ds)
        if land.canopy.hydraulics isa ClimaLand.Canopy.PlantHydraulicsModel
            if "lwp" ∈ variable_names
                ψ_roots = SpaceVaryingInput(
                    ic_path,
                    "lwp",
                    land.canopy.domain.space.surface;
                    regridder_type,
                    regridder_kwargs = (;
                        extrapolation_bc,
                        interpolation_method,
                    ),
                )
                Y.canopy.hydraulics.ϑ_l.:1 .=
                    ClimaLand.Canopy.PlantHydraulics.inverse_water_retention_curve.(
                        land.canopy.hydraulics.parameters.retention_model,
                        ψ_roots,
                        land.canopy.hydraulics.parameters.ν,
                        land.canopy.hydraulics.parameters.S_s,
                    ) .* land.canopy.hydraulics.parameters.ν
            else
                @. p.soil.ψ = ClimaLand.Soil.pressure_head(
                    land.soil.parameters.hydrology_cm,
                    land.soil.parameters.θ_r,
                    Y.soil.ϑ_l,
                    land.soil.parameters.ν - Y.soil.θ_i,
                    land.soil.parameters.S_s,
                )
                ψ_roots =
                    ClimaCore.Fields.zeros(axes(Y.canopy.hydraulics.ϑ_l.:1))
                z = land.soil.domain.fields.z
                tmp = @. ClimaLand.Canopy.root_distribution(
                    z,
                    land.canopy.biomass.rooting_depth,
                ) * p.soil.ψ / land.soil.domain.fields.depth
                ClimaCore.Operators.column_integral_definite!(ψ_roots, tmp)
            end
        end
        if land.canopy.energy isa ClimaLand.Canopy.BigLeafEnergyModel
            Y.canopy.energy.T .= p.drivers.T
        end
    end
    return set_ic!
end

"""
    make_set_initial_state_from_file(ic_path, land::SoilCanopyModel{FT}; enforce_constraints = false) where {FT}

Returns a function which takes (Y,p,t0,land) as arguments, and updates
the state Y in place with initial conditions from `ic_path`, a netCDF file.
Fields in the cache `p` are used as pre-allocated memory and are updated as
well, but this does not mean that the cache state is consitent with Y and t entirely.

Currently only tested and used for global simulations, but the same returned
function should work for column simulations.

The returned function is a closure for `ic_path`. It could also be for `land`, as
many other ClimaLand functions are, but we wish to preserve the argument `land`
in `set_ic!` for users who wish to define their own initial condition function,
which may require parameters, etc, stored in `land`.

If `enforce_constraints = true`, we ensure the soil water content is between porosity and the
residual value, and that the temperature is bounded to be within the extrema of the air temperature
at the surface.

It is assumed that in CoupledAtmosphere simulations that `p.drivers.T` has 
been updated already.
"""
function make_set_initial_state_from_file(
    ic_path,
    land::SoilCanopyModel{FT};
    enforce_constraints = false,
) where {FT}
    function set_ic!(Y, p, t0, land)
        atmos = land.soil.boundary_conditions.top.atmos
        if atmos isa ClimaLand.PrescribedAtmosphere
            evaluate!(p.drivers.T, atmos.T, t0)
        end

        Y.soilco2.CO2 .= FT(0.000412) # set to atmospheric co2, mol co2 per mol air
        Y.soilco2.O2_f .= FT(0.21)    # atmospheric O2 volumetric fraction
        Y.soilco2.SOC .= FT(5.0)      # default SOC concentration (kg C/m³)

        if enforce_constraints
            # get only the values over land
            T_atmos = Array(parent(p.drivers.T))[:]
            T_bounds = extrema(T_atmos[T_atmos .> sqrt(eps(FT))])
        else
            T_bounds = nothing
        end

        set_soil_initial_conditions!(
            Y,
            land.soil.domain.space.subsurface,
            ic_path,
            land.soil;
            T_bounds,
            enforce_constraints,
        )
        # Canopy IC
        # First determine if leaf water potential is in the file. If so, use
        # that to set the IC; otherwise choose steady state with the soil water.
        ds = NCDataset(ic_path, "r")
        variable_names = keys(ds)
        close(ds)
        if land.canopy.hydraulics isa ClimaLand.Canopy.PlantHydraulicsModel
            if "lwp" ∈ variable_names
                ψ_roots = SpaceVaryingInput(
                    ic_path,
                    "lwp",
                    land.canopy.domain.space.surface;
                    regridder_type,
                    regridder_kwargs = (;
                        extrapolation_bc,
                        interpolation_method,
                    ),
                )
                Y.canopy.hydraulics.ϑ_l.:1 .=
                    ClimaLand.Canopy.PlantHydraulics.inverse_water_retention_curve.(
                        land.canopy.hydraulics.parameters.retention_model,
                        ψ_roots,
                        land.canopy.hydraulics.parameters.ν,
                        land.canopy.hydraulics.parameters.S_s,
                    ) .* land.canopy.hydraulics.parameters.ν
            else
                @. p.soil.ψ = ClimaLand.Soil.pressure_head(
                    land.soil.parameters.hydrology_cm,
                    land.soil.parameters.θ_r,
                    Y.soil.ϑ_l,
                    land.soil.parameters.ν - Y.soil.θ_i,
                    land.soil.parameters.S_s,
                )
                ψ_roots =
                    ClimaCore.Fields.zeros(axes(Y.canopy.hydraulics.ϑ_l.:1))
                z = land.soil.domain.fields.z
                tmp = @. ClimaLand.Canopy.root_distribution(
                    z,
                    land.canopy.biomass.rooting_depth,
                ) * p.soil.ψ / land.soil.domain.fields.depth
                ClimaCore.Operators.column_integral_definite!(ψ_roots, tmp)
            end
        end
        if land.canopy.energy isa ClimaLand.Canopy.BigLeafEnergyModel
            Y.canopy.energy.T .= p.drivers.T
        end
    end
    return set_ic!
end

"""
    make_set_initial_state_from_file(ic_path, model::ClimaLand.Soil.EnergyHydrology{FT}; enforce_constraints = false) where {FT}

Returns a function which takes (Y,p,t0,model) as arguments, and updates
the state Y in place with initial conditions from `ic_path`, a netCDF file.
Fields in the cache `p` are used as pre-allocated memory and are updated as
well, but this does not mean that the cache state is consitent with Y and t entirely.

Currently only tested and used for global simulations, but the same returned
function should work for column simulations.

The returned function is a closure for `ic_path`. It could also be for `model`, as
many other ClimaLand functions are, but we wish to preserve the argument `model`
in `set_ic!` for users who wish to define their own initial condition function,
which may require parameters, etc, stored in `model`.

If `enforce_constraints = true`, we ensure the soil water content is between porosity and the
residual value, and that the temperature is bounded to be within the extrema of the air temperature
at the surface.

It is assumed that in CoupledAtmosphere simulations that `p.drivers.T` has 
been updated already.
"""
function make_set_initial_state_from_file(
    ic_path,
    model::ClimaLand.Soil.EnergyHydrology{FT};
    enforce_constraints = false,
) where {FT}
    function set_ic!(Y, p, t0, model)
        atmos = model.boundary_conditions.top.atmos
        if atmos isa ClimaLand.PrescribedAtmosphere
            evaluate!(p.drivers.T, atmos.T, t0)
        end
        if enforce_constraints
            # get only the values over land
            T_atmos = Array(parent(p.drivers.T))[:]
            T_bounds = extrema(T_atmos[T_atmos .> sqrt(eps(FT))])
        else
            T_bounds = nothing
        end
        set_soil_initial_conditions!(
            Y,
            model.domain.space.subsurface,
            ic_path,
            model;
            T_bounds,
            enforce_constraints,
        )
    end
    return set_ic!
end

function set_soil_initial_conditions_from_temperature_and_total_water!(
    Y,
    subsurface_space,
    soil_ic_path,
    soil;
    water_varname = "swvl",
    temp_varname = "stl",
    regridder_type = regridder_type,
    extrapolation_bc = extrapolation_bc,
    interpolation_method = interpolation_method,
)
    total_water_content = SpaceVaryingInput(
        soil_ic_path,
        water_varname,
        subsurface_space;
        regridder_type,
        regridder_kwargs = (; extrapolation_bc, interpolation_method),
    )
    temperature = SpaceVaryingInput(
        soil_ic_path,
        temp_varname,
        subsurface_space;
        regridder_type,
        regridder_kwargs = (; extrapolation_bc, interpolation_method),
    )
    # The interpolation of gridded date to field is not mask aware.
    # This results in unphysical values along the coast.
    # To mitigate, we find the bounds of the land values in the data
    # (ocean values assumed set to zero),
    # and clip the interpolated field to lie within those bounds.
    raw_data = NCDataset(soil_ic_path)
    raw_temp_data = raw_data[temp_varname][:]
    FT = eltype(Y.soil.ϑ_l)
    T_bounds = FT.(extrema(raw_temp_data[raw_temp_data .> 0]))
    close(raw_data)
    temperature .= clip_to_bounds.(temperature, T_bounds[1], T_bounds[2])
    (; θ_r, ν, ρc_ds, earth_param_set) = soil.parameters
    _T_freeze = LP.T_freeze(earth_param_set)
    function liquid_soil_water(twc, T, θ_r, ν)
        if T > _T_freeze
            return twc
        else
            return θ_r
        end
    end

    Y.soil.ϑ_l .= liquid_soil_water.(total_water_content, temperature, θ_r, ν)
    Y.soil.θ_i .= total_water_content .- Y.soil.ϑ_l

    Y.soil.ϑ_l .= enforce_residual_constraint.(Y.soil.ϑ_l, θ_r)
    Y.soil.ϑ_l .= enforce_porosity_constraint.(Y.soil.ϑ_l, ν)
    Y.soil.θ_i .=
        enforce_residual_constraint.(Y.soil.θ_i, eltype(Y.soil.θ_i)(0))
    Y.soil.θ_i .= enforce_porosity_constraint.(Y.soil.ϑ_l, Y.soil.θ_i, ν)
    ρc_s =
        ClimaLand.Soil.volumetric_heat_capacity.(
            Y.soil.ϑ_l,
            Y.soil.θ_i,
            ρc_ds,
            earth_param_set,
        )
    Y.soil.ρe_int .=
        ClimaLand.Soil.volumetric_internal_energy.(
            Y.soil.θ_i,
            ρc_s,
            temperature,
            earth_param_set,
        )
    return nothing
end<|MERGE_RESOLUTION|>--- conflicted
+++ resolved
@@ -235,31 +235,14 @@
 ) where {FT}
     function set_ic!(Y, p, t0, land)
         atmos = land.soil.boundary_conditions.top.atmos
-<<<<<<< HEAD
-        evaluate!(p.drivers.T, atmos.T, t0)
-
-=======
         if atmos isa ClimaLand.PrescribedAtmosphere
             evaluate!(p.drivers.T, atmos.T, t0)
         end
-        # Snow IC
-        p.snow.T .= p.drivers.T
-        set_snow_initial_conditions!(
-            Y,
-            p,
-            land.snow.domain.space.surface,
-            ic_path,
-            land.snow.parameters,
-        )
->>>>>>> 90e92199
         # SoilCO2 IC
         Y.soilco2.CO2 .= FT(0.000412) # set to atmospheric co2, mol co2 per mol air
         Y.soilco2.O2_f .= FT(0.21)    # atmospheric O2 volumetric fraction
         Y.soilco2.SOC .= FT(5.0)      # default SOC concentration (kg C/m³)
         # Soil IC
-<<<<<<< HEAD
-        T_bounds = extrema(p.drivers.T)
-=======
         if enforce_constraints
             # get only the values over land
             T_atmos = Array(parent(p.drivers.T))[:]
@@ -268,7 +251,6 @@
             T_bounds = nothing
         end
 
->>>>>>> 90e92199
         set_soil_initial_conditions!(
             Y,
             land.soil.domain.space.subsurface,
