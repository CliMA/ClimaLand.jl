using Dates
export default_diagnostics

# This file is included by Diagnostics.jl and defines all the defaults for
# various models (e.g., Bucket, SoilCanopyModel). A model here is either a
# standalone (e.g., Bucket) or integrated (e.g., SoilCanopy) model.
#
# If you are developing new models, add your defaults here. If you want to add
# more high level interfaces, add them here. Feel free to include extra files.

"""
    function common_diagnostics(reduction_period,
                                reduction_type,
                                output_writer,
                                start_date,
                                short_names...;
                                pre_output_hook! = nothing,
                               )

For each variable specified in `short_names`, create a `ClimaDiagnostics.ScheduledDiagnostic`.
Diagnostics are computed at every step, and output at the specified period with the provided reduction.

The type of `output_writer` determines where the output will be saved to.
This must be a `ClimaDiagnostics.AbstractWriter` object: concrete options include
`NetCDFWriter`, `HDF5Writer`, and `DictWriter`.

The provided `pre_output_hook!` is a function that is called after applying the reduction,
but before outputting the diagnostic. This is typically not needed (`nothing`), but to
compute an average we use `ClimaDiagnostics.average_pre_output_hook!`.
"""
function common_diagnostics(
    reduction_period,
    reduction_type,
    output_writer,
    start_date,
    short_names...;
    dt = nothing,
    pre_output_hook! = nothing,
)
    # Convert the provided period and reduction to the appropriate types
    period = get_period(reduction_period, dt)
    reduction = get_reduction(reduction_type)
    reduction_type == Val(:average) &&
        (pre_output_hook! = average_pre_output_hook!)
    # Make a list of ScheduledDiagnostic objects
    return vcat(
        map(short_names) do short_name
            output_schedule_func =
                EveryCalendarDtSchedule(period; start_date)
            return ScheduledDiagnostic(
                variable = get_diagnostic_variable(short_name),
                compute_schedule_func = EveryStepSchedule(),
                output_schedule_func = output_schedule_func,
                reduction_time_func = reduction,
                output_writer = output_writer,
                pre_output_hook! = pre_output_hook!,
            )
        end...,
    )
end

"""
    get_period(val, dt)

Helper function to convert from a user-provided Symbol
to the corresponding Dates.Period.

Currently, the following periods are supported:
- :every_dt (requires `dt` to be provided separately)
- :halfhourly
- :hourly
- :daily
- :tendaily
- :monthly
"""

get_period(::Val{:every_dt}, dt) = Second(dt)
get_period(::Val{:halfhourly}, dt) = Minute(30)
get_period(::Val{:hourly}, dt) = Hour(1)
get_period(::Val{:daily}, dt) = Day(1)
get_period(::Val{:tendaily}, dt) = Day(10)
get_period(::Val{:monthly}, dt) = Month(1)
get_period(val, dt) = @error("Diagnostic reduction period $val not supported.")

"""
    get_reduction(val)

Helper function to convert from a user-provided Symbol
to the corresponding diagnostic reduction Function.

Currently, the following reduction types are supported:
- :instantaneous (should be used with `reduction_period = :every_dt`)
- :average (requires `pre_output_hook! = average_pre_output_hook!` when creating the `ScheduledDiagnostic`)
- :max
- :min

New methods of this function can be added to compute different types of reductions.
For any new methods, the returned function should be one that can act on a list of Float inputs.
"""
get_reduction(::Val{:instantaneous}) = nothing
get_reduction(::Val{:average}) = (+)
get_reduction(::Val{:max}) = max
get_reduction(::Val{:min}) = min
get_reduction(val) = @error("Diagnostic reduction type $val not supported.")


default_diagnostics(
    model::ClimaLand.AbstractModel,
    start_date::ITime{<:Any, <:Any, <:DateTime},
    outdir,
) = default_diagnostics(model, date(start_date), outdir)

# The default diagnostics currently require a start date because they use Dates.Period.
function default_diagnostics(
    model::ClimaLand.AbstractModel,
    start_date::Union{Nothing, ITime{<:Any, <:Any, Nothing}},
    outdir,
)
    @warn "Default diagnostics not available when running without a start date."
    return []
end

function default_diagnostics(model::ClimaLand.AbstractModel, start_date, outdir)
    # a start date is required for default diagnostics
    domain = ClimaLand.get_domain(model)
    default_diagnostic_domain =
        haskey(domain.space, :subsurface) ? domain.space.subsurface :
        domain.space.surface
    output_writer = NetCDFWriter(default_diagnostic_domain, outdir; start_date)
    return default_diagnostics(model, start_date; output_writer)
end

"""
    default_diagnostics(model::AbstractModel{FT},
                        start_date;
                        output_writer,
                        output_vars = :short,
                        reduction_period = :monthly,
                        reduction_type = :average,
                        dt = nothing)

Construct a list of `ScheduledDiagnostics` that outputs the given variables at the specified average period.

The input `output_vars` can have 3 values:
- `:long` - all diagnostics are output
- `:short` - a short list of diagnostics is output
- `_::Vector{String}` - a user-defined list of diagnostics is output

If a user-defined list is provided for `output_vars`, it must be a vector of strings that are
valid short names of diagnostics for the model.
Please see the method `get_possible_diagnostics` for the list of available diagnostics for each model.

`reduction_period` specifies the frequency at which to average the diagnostics, and
`reduction_type` specifies the type of reduction to apply.
Please see the docstring of `get_period` for the list of available periods,
and the docstring of `get_reduction` for the list of available reduction types.

This method can be extended for any model that extends `get_possible_diagnostics` and `get_short_diagnostics`.
Note that `EnergyHydrology` has a specialized method that handles conservation diagnostics.
"""
function default_diagnostics(
    model::Union{
        CanopyModel{FT},
        SoilCanopyModel{FT},
        LandModel{FT},
        BucketModel{FT},
    },
    start_date;
    output_writer,
    output_vars = :short,
    reduction_period = :monthly,
    reduction_type = :average,
    dt = nothing,
) where {FT}
    define_diagnostics!(model)

    possible_diags = get_possible_diagnostics(model)
    if output_vars == :long
        diagnostics = possible_diags
    elseif output_vars == :short
        diagnostics = get_short_diagnostics(model)
    else
        @assert typeof(output_vars) <: Vector{String}
        @assert all([var in possible_diags for var in output_vars])
        diagnostics = output_vars
    end

    default_outputs = common_diagnostics(
        Val(reduction_period),
        Val(reduction_type),
        output_writer,
        start_date,
        diagnostics...;
        dt,
        pre_output_hook! = nothing,
    )

    return [default_outputs...]
end

"""
    default_diagnostics(
        land_model::EnergyHydrology{FT},
        start_date;
        output_writer,
        output_vars = :short,
        reduction_period = :monthly,
        reduction_type = :average,
        conservation = false,
        conservation_period = Day(10),
        dt = nothing,
    ) where {FT}

Define a method specific to the EnergyHydrology model so that we can
handle conservation diagnostics specially.

The input `output_vars` can have 3 values:
- `:long` - all diagnostics are output
- `:short` - a short list of diagnostics is output
- `_::Vector{String}` - a user-defined list of diagnostics is output

If a user-defined list is provided for `output_vars`, it must be a vector of strings that are
valid short names of diagnostics for the model.

`reduction_period` specifies the frequency at which to average the diagnostics, and
`reduction_type` specifies the type of reduction to apply.
Please see the docstring of `get_period` for the list of available periods,
and the docstring of `get_reduction` for the list of available reduction types.

Conservation diagnostics should not be provided as part of the `output_vars` argument,
but rather included by providing `conservation = true`.
Please see the method `get_possible_diagnostics` for the list of available diagnostics.
"""
function default_diagnostics(
    land_model::EnergyHydrology{FT},
    start_date;
    output_writer,
    output_vars = :short,
    reduction_period = :monthly,
    reduction_type = :average,
    conservation = false,
    conservation_period = Day(10),
    dt = nothing,
) where {FT}

    define_diagnostics!(land_model)

    possible_diags = get_possible_diagnostics(land_model)
    if output_vars == :long
        diagnostics = possible_diags
    elseif output_vars == :short
        diagnostics = get_short_diagnostics(land_model)
    else
        @assert typeof(output_vars) <: Vector{String}
        @assert all([var in possible_diags for var in output_vars])
        diagnostics = output_vars
    end

    default_outputs = common_diagnostics(
        Val(reduction_period),
        Val(reduction_type),
        output_writer,
        start_date,
        diagnostics...;
        dt,
        pre_output_hook! = nothing,
    )

    if conservation
        additional_diags = ["epa", "epac", "wvpa", "wvpac"]
        additional_outputs = vcat(
            map(additional_diags) do short_name
                output_schedule_func =
                    conservation_period isa Period ?
                    EveryCalendarDtSchedule(conservation_period; start_date) : EveryDtSchedule(conservation_period)
                return ScheduledDiagnostic(
                    variable = get_diagnostic_variable(short_name),
                    compute_schedule_func = EveryStepSchedule(),
                    output_schedule_func = output_schedule_func,
                    output_writer = output_writer,
                )
            end...,
        )
    else
        additional_outputs = []
    end

    return [default_outputs..., additional_outputs...]
end

function default_diagnostics(
    model::AbstractModel,
    start_date = nothing;
    output_writer = nothing,
    output_vars = nothing,
    reduction_period = nothing,
)
    @warn(
        "No default diagnostics defined for model type $(nameof(typeof(model))); consider extending `default_diagnostics` for this model type."
    )
    return []
end

"""
    add_diagnostics!(diagnostics, model, subcomponent)

A function to add diagnostics for a specific subcomponent to the list of diagnostics
for the provided model. This should be extended for any model with diagnostics
that depend on the types of subcomponents, and then called from the corresponding
`get_possible_diagnostics` method.

The fallback method does nothing.
"""
add_diagnostics!(_, _::AbstractModel, _) = nothing

function add_diagnostics!(
    diagnostics,
    model::EnergyHydrology,
    subcomponent::ClimaLand.AtmosDrivenFluxBC,
)
    append!(diagnostics, ["soilrn", "soillhf", "soilshf", "salb"])
    return nothing
end
function add_diagnostics!(
    diagnostics,
    model::EnergyHydrology,
    subcomponent::ClimaLand.Soil.Runoff.SurfaceRunoff,
)
    append!(diagnostics, ["sr"])
    return nothing
end
function add_diagnostics!(
    diagnostics,
    model::EnergyHydrology,
    subcomponent::ClimaLand.Soil.Runoff.TOPMODELRunoff,
)
    append!(diagnostics, ["sr", "ssr", "sfsat", "sath", "infc"])
    return nothing
end
function add_diagnostics!(
    diagnostics,
    model::Union{SoilCanopyModel, LandModel},
    subcomponent::ClimaLand.PrescribedRadiativeFluxes,
)
    append!(diagnostics, ["rn"])
    return nothing
end
function add_diagnostics!(
    diagnostics,
    model::CanopyModel,
    subcomponent::ClimaLand.PrescribedAtmosphere,
)
    append!(diagnostics, ["ws"])
    return nothing
end

## Possible diagnostics for standalone models
"""
    get_possible_diagnostics(model)

Return a list containing all possible diagnostics for the given model.
See the file `src/diagnostics/land_compute_methods.jl` to see which model
variable(s) each diagnostic comes from.
"""
function get_possible_diagnostics(model::EnergyHydrology)
    diagnostics = [
        "swc",
        "si",
        "sie",
        "tsoil",
        "et",
        "shc",
        "stc",
        "swp",
        "infil",
        "iwc",
        "precip",
        "sdr",
    ]

    # Add diagnostics based on the top boundary condition type and runoff model
    add_diagnostics!(diagnostics, model, model.boundary_conditions.top)
    add_diagnostics!(diagnostics, model, model.boundary_conditions.top.runoff)
    return unique!(diagnostics)
end

function get_possible_diagnostics(model::SoilCO2Model)
    return ["sco2", "hr", "scd", "scms", "soc"]
end
function get_possible_diagnostics(model::CanopyModel)
    diagnostics = [
        "sif",
        "ra",
        "gs",
        "trans",
        "clhf",
        "cshf",
        "lwp",
        # "fa", # return a Tuple
        "far",
        "lai",
        "msf",
        "rai",
        "sai",
        "gpp",
        "an",
        "rd",
        "vcmax25",
        "nir",
        "anir",
        "rnir",
        "tnir",
        "par",
        "apar",
        "rpar",
        "tpar",
        "lwn",
        "swn",
        "ct",
        "shf",
        "lhf",
        "er",
        "et",
        "airp", # start of driver diagnostics
        "rain",
        "snow",
        "lwd",
        "swd",
        "qsfc",
    ]

    # Add conditional diagnostics based on atmosphere type
    add_diagnostics!(diagnostics, model, model.boundary_conditions.atmos)
    return diagnostics
end
function get_possible_diagnostics(model::SnowModel)
    return ["swe", "snd", "snowc"]
end
function get_possible_diagnostics(model::BucketModel)
    return [
        "swa",
        "rn",
        "tsfc",
        "qsfc",
        "lhf",
        "rae",
        "shf",
        "swu",
        "lwu",
        "vflux",
        "rhosfc",
        "tsoil",
        "wsoil",
        "wsfc",
        "ssfc",
    ]
end

## Possible diagnostics for integrated models
"""
    get_component_diagnostics(model::AbstractLandModel, diagnostics_function::Function)

Helper function for integrated models that combines the sets of diagnostics
for all of its component models.

Based on the input `diagnostics_function`, this function can be used to return either
all possible diagnostics or the short diagnostics of the component models.
`diagnostics_function` should be a Function that takes in a model as its single argument.
This may be `get_possible_diagnostics` or `get_short_diagnostics`.
"""
function get_component_diagnostics(
    model::AbstractLandModel,
    diagnostics_function::Function,
)
    diagnostics = String[]
    @assert diagnostics_function in
            (get_possible_diagnostics, get_short_diagnostics) "Invalid diagnostics_function $(diagnostics_function)"
    # Add diagnostics for each component of the integrated model
    append!(
        diagnostics,
        map(
            component_name ->
                diagnostics_function(getproperty(model, component_name)),
            ClimaLand.land_components(model),
        )...,
    )
    return diagnostics
end
function get_possible_diagnostics(model::SoilCanopyModel)
    component_diagnostics =
        get_component_diagnostics(model, get_possible_diagnostics)

    # Add conditional diagnostics based on radiative forcing type
    add_diagnostics!(
        component_diagnostics,
        model,
        model.canopy.boundary_conditions.radiation,
    )

    additional_diagnostics = ["swa", "swu", "lwu", "infil"]

    return unique!(append!(component_diagnostics, additional_diagnostics))
end
function get_possible_diagnostics(model::LandModel)
    component_diagnostics =
        get_component_diagnostics(model, get_possible_diagnostics)

    # Add conditional diagnostics based on radiative forcing type
    add_diagnostics!(
        component_diagnostics,
        model,
        model.canopy.boundary_conditions.radiation,
    )

<<<<<<< HEAD
    additional_diagnostics = ["swa", "swu", "lwu", "tair", "precip"]

=======
    additional_diagnostics =
        ["swa", "swu", "lwu",  "tair", "precip"]
	@show unique!(append!(component_diagnostics, additional_diagnostics))
>>>>>>> a8f215fa
    return unique!(append!(component_diagnostics, additional_diagnostics))
end

"""
    get_short_diagnostics(model)

Return a shortened list of highlighted diagnostics for the given model.
"""
function get_short_diagnostics(model::EnergyHydrology)
    return ["swc", "si", "sie", "tsoil", "et"]
end
function get_short_diagnostics(model::SoilCO2Model)
    return ["sco2"]
end
function get_short_diagnostics(model::CanopyModel)
    return ["gpp", "ct", "lai", "trans", "er", "sif"]
end
function get_short_diagnostics(model::SnowModel)
    return get_possible_diagnostics(model)
end
function get_short_diagnostics(model::SoilCanopyModel)
    component_diagnostics =
        get_component_diagnostics(model, get_short_diagnostics)

    # Add conditional diagnostics based on soil runoff type, since this
    # isn't done for the soil short diagnostics.
    add_diagnostics!(
        component_diagnostics,
        model.soil,
        model.soil.boundary_conditions.top.runoff,
    )
    additional_diagnostics = ["swa", "lwu", "swu"]
    return unique!(append!(component_diagnostics, additional_diagnostics))
end
function get_short_diagnostics(model::LandModel)
    component_diagnostics =
        get_component_diagnostics(model, get_short_diagnostics)
    additional_diagnostics = [
        "swa",
        "lwu",
        "swu",
        "shf",
        "swd",
        "lwd",
        "tair",
        "precip",
        "lhf",
        "msf",
        "lwp",
        "iwc",
	"sdr"
    ]

    # Add conditional diagnostics based on soil runoff type, since this
    # isn't done for the soil short diagnostics.
    add_diagnostics!(
        component_diagnostics,
        model.soil,
        model.soil.boundary_conditions.top.runoff,
    )
    return unique!(append!(component_diagnostics, additional_diagnostics))
end
function get_short_diagnostics(model::BucketModel)
    return get_possible_diagnostics(model)
end<|MERGE_RESOLUTION|>--- conflicted
+++ resolved
@@ -512,14 +512,8 @@
         model.canopy.boundary_conditions.radiation,
     )
 
-<<<<<<< HEAD
     additional_diagnostics = ["swa", "swu", "lwu", "tair", "precip"]
 
-=======
-    additional_diagnostics =
-        ["swa", "swu", "lwu",  "tair", "precip"]
-	@show unique!(append!(component_diagnostics, additional_diagnostics))
->>>>>>> a8f215fa
     return unique!(append!(component_diagnostics, additional_diagnostics))
 end
 
