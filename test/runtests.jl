using SafeTestsets

import ClimaComms

# Performance and code quality tests
@safetestset "Aqua tests" begin
    include("aqua.jl")
end

# Shared ClimaLand utilities tests
@safetestset "Richards model implicit timestepping tests" begin
    include("shared_utilities/implicit_timestepping/richards_model.jl")
end
@safetestset "Full soil model implicit timestepping tests" begin
    include("shared_utilities/implicit_timestepping/energy_hydrology_model.jl")
end
@safetestset "Domains module tests" begin
    include("shared_utilities/domains.jl")
end
@safetestset "General utilities tests" begin
    include("shared_utilities/utilities.jl")
end
@safetestset "Variable types tests" begin
    include("shared_utilities/variable_types.jl")
end
@safetestset "Driver tests" begin
    include("shared_utilities/drivers.jl")
end

# Standalone Bucket model tests
@safetestset "Bucket albedo types tests" begin
    include("standalone/Bucket/albedo_types.jl")
end
@safetestset "Bucket snow tests" begin
    include("standalone/Bucket/snow_bucket_tests.jl")
end
@safetestset "Bucket soil tests" begin
    include("standalone/Bucket/soil_bucket_tests.jl")
end
@safetestset "Restart tests" begin
    include("standalone/Bucket/restart.jl")
end

# Standalone Snow model tests
@safetestset "Snow parameterization tests" begin
    include("standalone/Snow/parameterizations.jl")
    include("standalone/Snow/snow.jl")
end
@safetestset "Neural Snow model tools tests" begin
    include("standalone/Snow/tool_tests.jl")
end
@safetestset "Snow integrated water and energy content" begin
    include("standalone/Snow/conservation.jl")
end

@safetestset "Snow parameter constructors" begin
    include("standalone/Snow/parameters.jl")
end


# Standalone Soil model tests
@safetestset "Soil Biogeochemistry module tests" begin
    include("standalone/Soil/Biogeochemistry/biogeochemistry_module.jl")
end
@safetestset "Soil CO2 parameterization tests" begin
    include("standalone/Soil/Biogeochemistry/co2_parameterizations.jl")
end

@safetestset "Soil climate drivers tests" begin
    include("standalone/Soil/climate_drivers.jl")
end
@safetestset "Soil runoff tests" begin
    include("standalone/Soil/runoff.jl")
end
@safetestset "Soil boundary condition tests" begin
    include("standalone/Soil/soil_bc.jl")
end
@safetestset "Soil parameterization tests" begin
    include("standalone/Soil/soil_parameterizations.jl")
end
@safetestset "Soil 3D domain tests" begin
    include("standalone/Soil/soil_test_3d.jl")
    include("standalone/Soil/mask_test.jl")
end
@safetestset "Soil integration tests" begin
    include("standalone/Soil/soiltest.jl")
end
@safetestset "Soil integrated water and energy content" begin
    include("standalone/Soil/conservation.jl")
end
<<<<<<< HEAD
@safetestset "Soil spatial parameters" begin
    include("standalone/Soil/spatial_parameters.jl")
=======

@safetestset "Soil spatial parameters and parameter constructors" begin
    include("standalone/Soil/parameters.jl")
>>>>>>> f684693e
end

# Standalone Surface Water model tests
@safetestset "Pond module tests" begin
    include("standalone/SurfaceWater/pond_test.jl")
end

# Standalone Vegetation model tests
@safetestset "Canopy module tests" begin
    include("standalone/Vegetation/canopy_model.jl")
end
@safetestset "Canopy PlantHydraulics tests" begin
    include("standalone/Vegetation/plant_hydraulics_test.jl")
end
@safetestset "Big Leaf model tests" begin
    include("standalone/Vegetation/test_bigleaf_parameterizations.jl")
end
@safetestset "Two Stream model tests" begin
    include("standalone/Vegetation/test_two_stream.jl")
end
@safetestset "Canopy integrated water and energy content" begin
    include("standalone/Vegetation/conservation.jl")
end
@safetestset "Canopy spatial parameters" begin
    include("standalone/Vegetation/spatial_parameters.jl")
end
@safetestset "P model tests" begin
    include("standalone/Vegetation/test_pmodel.jl")
end

# Integrated LSM tests
@safetestset "Integrated LSM unit tests" begin
    include("integrated/lsms.jl")
end
@safetestset "Integrated soil/canopy unit tests" begin
    include("integrated/soil_canopy_lsm.jl")
end
@safetestset "Integrated pond/soil LSM tests" begin
    include("integrated/pond_soil_lsm.jl")
end
@safetestset "Integrated soil energy/hydrology/biogeochem LSM tests" begin
    include("integrated/soil_energy_hydrology_biogeochemistry.jl")
end
@safetestset "Integrated soil and snow" begin
    include("integrated/soil_snow.jl")
end
@safetestset "Full land" begin
    include("integrated/full_land.jl")
end

# Diagnostics
@safetestset "Diagnostics" begin
    include("diagnostics/diagnostics_tests.jl")
end<|MERGE_RESOLUTION|>--- conflicted
+++ resolved
@@ -88,14 +88,9 @@
 @safetestset "Soil integrated water and energy content" begin
     include("standalone/Soil/conservation.jl")
 end
-<<<<<<< HEAD
-@safetestset "Soil spatial parameters" begin
-    include("standalone/Soil/spatial_parameters.jl")
-=======
 
 @safetestset "Soil spatial parameters and parameter constructors" begin
     include("standalone/Soil/parameters.jl")
->>>>>>> f684693e
 end
 
 # Standalone Surface Water model tests
