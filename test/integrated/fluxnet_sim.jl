--- conflicted
+++ resolved
@@ -385,9 +385,6 @@
     @test Vcmax25 == FT(2.5e-5)
     @test SAI == FT(0)
     @test h_stem == FT(0)
-<<<<<<< HEAD
-=======
-    @test z0_m == FT(0.13) * h_canopy
 end
 
 @testset "generic site domain info + parameters" begin
@@ -465,5 +462,4 @@
     @test h_leaf == FT(0.5)
     @test Vcmax25 == FT(2.4e-5)
 
->>>>>>> 046cc5ee
 end