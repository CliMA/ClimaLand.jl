--- conflicted
+++ resolved
@@ -64,14 +64,6 @@
 FT = Float64;
 context = ClimaComms.context()
 earth_param_set = LP.LandParameters(FT);
-<<<<<<< HEAD
-# GPU and CPU output
-device_suffix =
-    typeof(ClimaComms.context().device) <: ClimaComms.CPUSingleThreaded ?
-    "cpu" : "gpu"
-outdir = generate_output_path(
-    joinpath("experiments/standalone/Bucket/artifacts_function", device_suffix),
-=======
 # Use separate output directory for CPU and GPU runs to avoid race condition
 device_suffix =
     typeof(ClimaComms.context().device) <: ClimaComms.CPUSingleThreaded ?
@@ -79,7 +71,6 @@
 outdir = joinpath(
     pkgdir(ClimaLand),
     "experiments/standalone/Bucket/artifacts_function_$(device_suffix)",
->>>>>>> a016593b
 )
 
 # Construct simulation domain
@@ -240,11 +231,7 @@
 
 
 # save prognostic state to CSV - for comparison between
-<<<<<<< HEAD
-open(joinpath(outdir, "tf_state_$(device_suffix)_function.txt"), "w") do io
-=======
 # GPU and CPU output
 open(joinpath(output_dir, "tf_state_$(device_suffix)_function.txt"), "w") do io
->>>>>>> a016593b
     writedlm(io, hcat(T_sfc[:], W[:], Ws[:], σS[:]), ',')
 end;