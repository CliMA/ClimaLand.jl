# # Global bucket run using temporal map albedo

# The code sets up and runs the bucket for 50 days using albedo read in from
# a file containing temporally-varying data over the globe, and analytic atmospheric
# and radiative forcings.
# This driver is used to verify that the file reading infrastructure used for the
# temporally-varying albedo data is functioning correctly, and that it can run
# on both CPU and GPU, with reasonable computational differences between the results.

# Outputs:
# The final state of the simulation is saved to a CSV file so we can compare
# between CPU and GPU runs.
# Plots of the temporal evolution of water content, snow cover fraction,
# surface temperature, evaporation, and surface energy flux.

import SciMLBase
import ClimaComms
ClimaComms.@import_required_backends
using CairoMakie
using Dates
using DelimitedFiles
using Statistics

import ClimaUtilities
import ClimaUtilities.TimeVaryingInputs: TimeVaryingInput
import ClimaUtilities.OutputPathGenerator: generate_output_path

import ClimaTimeSteppers as CTS
using ClimaDiagnostics
import ClimaAnalysis
import GeoMakie
import ClimaAnalysis.Visualize as viz
import NCDatasets
using ClimaCore
using ClimaCore: Remapping, Geometry
import ClimaParams as CP
import ClimaComms
import ClimaLand
import ClimaLand.Parameters as LP
using ClimaLand.Bucket:
    BucketModel, BucketModelParameters, PrescribedSurfaceAlbedo
using ClimaLand.Domains: coordinates, Column
using ClimaLand:
    initialize,
    make_update_aux,
    make_exp_tendency,
    make_set_initial_cache,
    PrescribedAtmosphere,
    PrescribedRadiativeFluxes

PROFILING = false
try
    import Profile, ProfileCanvas
    global PROFILING = true
    @info "ProfileCanvas found, running with profiler"
catch
end

"""
   compute_extrema(v)

Computes and returns the minimum value in `v` and
the maximum value in `v`, as a tuple, assuming that
`v` is a vector of arrays.
"""
function compute_extrema(v)
    maxes = [maximum(u) for u in v]
    mins = [minimum(u) for u in v]
    return (minimum(mins), maximum(maxes))
end

FT = Float64;
context = ClimaComms.context()
earth_param_set = LP.LandParameters(FT);
<<<<<<< HEAD
device_suffix =
    typeof(ClimaComms.context().device) <: ClimaComms.CPUSingleThreaded ?
    "cpu" : "gpu"
outdir = generate_output_path(
    joinpath(
        "experiments/standalone/Bucket/artifacts_temporalmap",
        device_suffix,
    ),
)
!ispath(outdir) && mkpath(outdir)
=======
>>>>>>> a016593b
# Use separate output directory for CPU and GPU runs to avoid race condition
device_suffix =
    typeof(ClimaComms.context().device) <: ClimaComms.CPUSingleThreaded ?
    "cpu" : "gpu"
outdir = joinpath(
    pkgdir(ClimaLand),
    "experiments/standalone/Bucket/artifacts_temporalmap_$(device_suffix)",
)

t0 = 0.0;
# run for 50 days to test monthly file update
tf = 50 * 86400;
Δt = 3600.0;


function setup_prob(t0, tf, Δt, outdir)
    # We set up the problem in a function so that we can make multiple copies (for profiling)

    output_dir = ClimaUtilities.OutputPathGenerator.generate_output_path(outdir)

    # Set up simulation domain
    soil_depth = FT(3.5)
    bucket_domain = ClimaLand.Domains.SphericalShell(;
        radius = FT(6.3781e6),
        depth = soil_depth,
        nelements = (10, 10), # this failed with (50,10)
        npolynomial = 1,
        dz_tuple = FT.((1.0, 0.05)),
    )
    start_date = DateTime(2005)

    # Initialize parameters
    σS_c = FT(0.2)
    W_f = FT(0.15)
    z_0m = FT(1e-2)
    z_0b = FT(1e-3)
    κ_soil = FT(0.7)
    ρc_soil = FT(2e6)
    τc = FT(3600)

    surface_space = bucket_domain.space.surface
    subsurface_space = bucket_domain.space.subsurface
    # Construct albedo parameter object using temporal map
    albedo = PrescribedSurfaceAlbedo{FT}(start_date, surface_space)

    bucket_parameters = BucketModelParameters(FT; albedo, z_0m, z_0b, τc)

    # Precipitation:
    precip = (t) -> 0
    snow_precip = (t) -> -5e-7 * (t < 1 * 86400)
    # Diurnal temperature variations:
    T_atmos = (t) -> 275.0 + 5.0 * sin(2.0 * π * t / 86400 - π / 2)
    # Constant otherwise:
    u_atmos = (t) -> 3.0
    q_atmos = (t) -> 0.001
    h_atmos = FT(2)
    P_atmos = (t) -> 101325

    bucket_atmos = PrescribedAtmosphere(
        TimeVaryingInput(precip),
        TimeVaryingInput(snow_precip),
        TimeVaryingInput(T_atmos),
        TimeVaryingInput(u_atmos),
        TimeVaryingInput(q_atmos),
        TimeVaryingInput(P_atmos),
        start_date,
        h_atmos,
        earth_param_set,
    )

    # Prescribed radiation -- a prescribed downwelling SW diurnal cycle, with a
    # peak at local noon, and a prescribed downwelling LW radiative
    # flux, assuming the air temperature is on average 275 degrees
    # K with a diurnal amplitude of 5 degrees K:
    SW_d = (t) -> max(1361 * sin(2π * t / 86400 - π / 2), 0.0)
    LW_d = (t) -> 5.67e-8 * (275.0 + 5.0 * sin(2.0 * π * t / 86400 - π / 2))^4
    bucket_rad = PrescribedRadiativeFluxes(
        FT,
        TimeVaryingInput(SW_d),
        TimeVaryingInput(LW_d),
        start_date,
    )


    model = BucketModel(
        parameters = bucket_parameters,
        domain = bucket_domain,
        atmosphere = bucket_atmos,
        radiation = bucket_rad,
    )

    Y, p, _coords = initialize(model)

    Y.bucket.T .= FT(270)
    Y.bucket.W .= FT(0.05)
    Y.bucket.Ws .= FT(0.0)
    Y.bucket.σS .= FT(0.08)

    set_initial_cache! = make_set_initial_cache(model)
    set_initial_cache!(p, Y, t0)
    exp_tendency! = make_exp_tendency(model)
    prob = SciMLBase.ODEProblem(
        CTS.ClimaODEFunction((T_exp!) = exp_tendency!, (dss!) = ClimaLand.dss!),
        Y,
        (t0, tf),
        p,
    )
    saveat = collect(t0:(Δt * 3):tf)
    saved_values = (;
        t = Array{Float64}(undef, length(saveat)),
        saveval = Array{NamedTuple}(undef, length(saveat)),
    )
    saving_cb = ClimaLand.NonInterpSavingCallback(saved_values, saveat)
    updateat = copy(saveat)
    drivers = ClimaLand.get_drivers(model)
    updatefunc = ClimaLand.make_update_drivers(drivers)
    nc_writer =
        ClimaDiagnostics.Writers.NetCDFWriter(subsurface_space, output_dir)
    diags = ClimaLand.default_diagnostics(
        model,
        start_date;
        output_writer = nc_writer,
        average_period = :daily,
    )

    diagnostic_handler =
        ClimaDiagnostics.DiagnosticsHandler(diags, Y, p, t0; dt = Δt)

    diag_cb = ClimaDiagnostics.DiagnosticsCallback(diagnostic_handler)
    driver_cb = ClimaLand.DriverUpdateCallback(updateat, updatefunc)
    cb = SciMLBase.CallbackSet(driver_cb, saving_cb, diag_cb)

    return prob, cb, saveat, saved_values, nc_writer
end

prob, cb, saveat, saved_values, nc_writer = setup_prob(t0, tf, Δt, outdir);
timestepper = CTS.RK4()
ode_algo = CTS.ExplicitAlgorithm(timestepper)

sol = ClimaComms.@time ClimaComms.device() SciMLBase.solve(
    prob,
    ode_algo;
    dt = Δt,
    saveat = saveat,
    callback = cb,
)
close(nc_writer)
output_dir = nc_writer.output_dir

simdir = ClimaAnalysis.SimDir(output_dir)
short_names = ["rn", "tsfc", "qsfc", "lhf", "shf", "wsoil", "wsfc", "ssfc"]
for short_name in short_names
    var = get(simdir; short_name)
    t = ClimaAnalysis.times(var)[end]
    var = get(simdir; short_name)
    fig = CairoMakie.Figure(size = (800, 600))
    kwargs = ClimaAnalysis.has_altitude(var) ? Dict(:z => 1) : Dict()
    viz.heatmap2D_on_globe!(
        fig,
        ClimaAnalysis.slice(var, time = t; kwargs...),
        mask = viz.oceanmask(),
        more_kwargs = Dict(:mask => ClimaAnalysis.Utils.kwargs(color = :white)),
    )
    CairoMakie.save(joinpath(output_dir, "$(short_name)_$t.png"), fig)
end

if PROFILING
    # Now that we compiled, solve again but collect profiling information

    # We run only for one day for profiling
    tf = 86400.0
    prob, cb, saveat, _, nc_writer = setup_prob(t0, tf, Δt, outdir)

    Profile.@profile SciMLBase.solve(
        prob,
        ode_algo;
        dt = Δt,
        saveat = saveat,
        callback = cb,
    )
    results = Profile.fetch()
    flame_file = joinpath(outdir, "flame_$device_suffix.html")
    ProfileCanvas.html_file(flame_file, results)
    @info "Save compute flame to $flame_file"
    close(nc_writer)

    prob, cb, saveat, _, nc_writer = setup_prob(t0, tf, Δt, outdir)
    Profile.Allocs.@profile sample_rate = 0.1 SciMLBase.solve(
        prob,
        ode_algo;
        dt = Δt,
        saveat = saveat,
        callback = cb,
    )
    results = Profile.Allocs.fetch()
    profile = ProfileCanvas.view_allocs(results)
    alloc_flame_file = joinpath(outdir, "alloc_flame_$device_suffix.html")
    ProfileCanvas.html_file(alloc_flame_file, profile)
    @info "Save allocation flame to $alloc_flame_file"
    close(nc_writer)
end

# Interpolate to grid
space = axes(sol.prob.p.drivers.T)
longpts = range(-180.0, 180.0, 21)
latpts = range(-90.0, 90.0, 21)
hcoords = [Geometry.LatLongPoint(lat, long) for long in longpts, lat in latpts]
remapper = Remapping.Remapper(space, hcoords)

W = Array(Remapping.interpolate(remapper, sol.u[end].bucket.W))
Ws = Array(Remapping.interpolate(remapper, sol.u[end].bucket.Ws))
σS = Array(Remapping.interpolate(remapper, sol.u[end].bucket.σS))
T_sfc = Array(Remapping.interpolate(remapper, prob.p.bucket.T_sfc))

# save prognostic state to CSV - for comparison between GPU and CPU output
open(
    joinpath(output_dir, "tf_state_$(device_suffix)_temporalmap.txt"),
    "w",
) do io
    writedlm(io, hcat(T_sfc[:], W[:], Ws[:], σS[:]), ',')
end;<|MERGE_RESOLUTION|>--- conflicted
+++ resolved
@@ -72,19 +72,6 @@
 FT = Float64;
 context = ClimaComms.context()
 earth_param_set = LP.LandParameters(FT);
-<<<<<<< HEAD
-device_suffix =
-    typeof(ClimaComms.context().device) <: ClimaComms.CPUSingleThreaded ?
-    "cpu" : "gpu"
-outdir = generate_output_path(
-    joinpath(
-        "experiments/standalone/Bucket/artifacts_temporalmap",
-        device_suffix,
-    ),
-)
-!ispath(outdir) && mkpath(outdir)
-=======
->>>>>>> a016593b
 # Use separate output directory for CPU and GPU runs to avoid race condition
 device_suffix =
     typeof(ClimaComms.context().device) <: ClimaComms.CPUSingleThreaded ?
