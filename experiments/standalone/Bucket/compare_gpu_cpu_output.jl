--- conflicted
+++ resolved
@@ -3,30 +3,15 @@
 import ClimaLand
 
 function check(job)
-<<<<<<< HEAD
-    outdir = "experiments/standalone/Bucket/artifacts_$job"
-    cpu_state = readdlm(
-        joinpath(
-            joinpath(outdir, joinpath("cpu", "output_active")),
-            "tf_state_cpu_$job.txt",
-=======
     cpu_state = readdlm(
         joinpath(
             pkgdir(ClimaLand),
             "experiments/standalone/Bucket/artifacts_$(job)_cpu/output_0000/tf_state_cpu_$job.txt",
->>>>>>> a016593b
         ),
         ',',
     )
     gpu_state = readdlm(
         joinpath(
-<<<<<<< HEAD
-            joinpath(outdir, joinpath("gpu", "output_active")),
-            "tf_state_gpu_$job.txt",
-        ),
-        ',',
-    )
-=======
             pkgdir(ClimaLand),
             "experiments/standalone/Bucket/artifacts_$(job)_gpu/output_0000/tf_state_gpu_$job.txt",
         ),
@@ -34,7 +19,6 @@
     )
 
     # gpu_state = readdlm(joinpath(outdir, "tf_state_gpu_$job.txt"), ',')
->>>>>>> a016593b
     @show abs(maximum(cpu_state .- gpu_state))
     @show abs(median(cpu_state .- gpu_state))
     @show abs(mean(cpu_state .- gpu_state))
